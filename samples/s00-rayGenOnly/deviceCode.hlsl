// MIT License

// Copyright (c) 2022 Nathan V. Morrical

// Permission is hereby granted, free of charge, to any person obtaining a copy
// of this software and associated documentation files (the "Software"), to deal
// in the Software without restriction, including without limitation the rights
// to use, copy, modify, merge, publish, distribute, sublicense, and/or sell
// copies of the Software, and to permit persons to whom the Software is
// furnished to do so, subject to the following conditions:

// The above copyright notice and this permission notice shall be included in
// all copies or substantial portions of the Software.

// THE SOFTWARE IS PROVIDED "AS IS", WITHOUT WARRANTY OF ANY KIND, EXPRESS OR
// IMPLIED, INCLUDING BUT NOT LIMITED TO THE WARRANTIES OF MERCHANTABILITY,
// FITNESS FOR A PARTICULAR PURPOSE AND NONINFRINGEMENT. IN NO EVENT SHALL THE
// AUTHORS OR COPYRIGHT HOLDERS BE LIABLE FOR ANY CLAIM, DAMAGES OR OTHER
// LIABILITY, WHETHER IN AN ACTION OF CONTRACT, TORT OR OTHERWISE, ARISING FROM,
// OUT OF OR IN CONNECTION WITH THE SOFTWARE OR THE USE OR OTHER DEALINGS IN THE
// SOFTWARE.

#include "sharedCode.h"

// The first parameter here is the name of our entry point.
//
// The second is the type and name of the shader record. A shader record
// can be thought of as the parameters passed to this kernel.
<<<<<<< HEAD
GPRT_RAYGEN_PROGRAM(simpleRayGen, (RayGenData, record))
{
    uint2 pixelID = DispatchRaysIndex().xy;
    uint2 fbSize = DispatchRaysDimensions().xy;
    
    if (pixelID.x == 0 && pixelID.y == 0)
        printf("Hello from your first raygen program!\n");

    // Generate a simple checkerboard pattern as a test.
    int pattern = (pixelID.x / 32) ^ (pixelID.y / 32);
    const float3 color = (pattern & 1) ? record.color1 : record.color0;

    // find the frame buffer location (x + width*y) and put the result there
    const int fbOfs = pixelID.x + fbSize.x * pixelID.y;
    gprt::store(record.frameBuffer, fbOfs, gprt::make_bgra(color));
=======
GPRT_RAYGEN_PROGRAM(simpleRayGen, (RayGenData, record)) {
  uint2 pixelID = DispatchRaysIndex().xy;

  if (pixelID.x == 0 && pixelID.y == 0) {
    printf("Hello from your first raygen program!\n");
  }

  // Generate a simple checkerboard pattern as a test.
  int pattern = (pixelID.x / 32) ^ (pixelID.y / 32);
  // alternate pattern, showing that pixel (0,0) is in the upper left corner
  // pattern = (pixelID.x*pixelID.x + pixelID.y*pixelID.y) / 100000;
  const float3 color = (pattern & 1) ? record.color1 : record.color0;

  // find the frame buffer location (x + width*y) and put the result there
  const int fbOfs = pixelID.x + record.fbSize.x * pixelID.y;
  gprt::store(record.fbPtr, fbOfs, gprt::make_bgra(color));
>>>>>>> 892c5882
}<|MERGE_RESOLUTION|>--- conflicted
+++ resolved
@@ -26,23 +26,6 @@
 //
 // The second is the type and name of the shader record. A shader record
 // can be thought of as the parameters passed to this kernel.
-<<<<<<< HEAD
-GPRT_RAYGEN_PROGRAM(simpleRayGen, (RayGenData, record))
-{
-    uint2 pixelID = DispatchRaysIndex().xy;
-    uint2 fbSize = DispatchRaysDimensions().xy;
-    
-    if (pixelID.x == 0 && pixelID.y == 0)
-        printf("Hello from your first raygen program!\n");
-
-    // Generate a simple checkerboard pattern as a test.
-    int pattern = (pixelID.x / 32) ^ (pixelID.y / 32);
-    const float3 color = (pattern & 1) ? record.color1 : record.color0;
-
-    // find the frame buffer location (x + width*y) and put the result there
-    const int fbOfs = pixelID.x + fbSize.x * pixelID.y;
-    gprt::store(record.frameBuffer, fbOfs, gprt::make_bgra(color));
-=======
 GPRT_RAYGEN_PROGRAM(simpleRayGen, (RayGenData, record)) {
   uint2 pixelID = DispatchRaysIndex().xy;
 
@@ -59,5 +42,4 @@
   // find the frame buffer location (x + width*y) and put the result there
   const int fbOfs = pixelID.x + record.fbSize.x * pixelID.y;
   gprt::store(record.fbPtr, fbOfs, gprt::make_bgra(color));
->>>>>>> 892c5882
 }