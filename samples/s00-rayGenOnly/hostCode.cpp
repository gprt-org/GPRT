// MIT License

// Copyright (c) 2022 Nathan V. Morrical

// Permission is hereby granted, free of charge, to any person obtaining a copy
// of this software and associated documentation files (the "Software"), to deal
// in the Software without restriction, including without limitation the rights
// to use, copy, modify, merge, publish, distribute, sublicense, and/or sell
// copies of the Software, and to permit persons to whom the Software is
// furnished to do so, subject to the following conditions:

// The above copyright notice and this permission notice shall be included in
// all copies or substantial portions of the Software.

// THE SOFTWARE IS PROVIDED "AS IS", WITHOUT WARRANTY OF ANY KIND, EXPRESS OR
// IMPLIED, INCLUDING BUT NOT LIMITED TO THE WARRANTIES OF MERCHANTABILITY,
// FITNESS FOR A PARTICULAR PURPOSE AND NONINFRINGEMENT. IN NO EVENT SHALL THE
// AUTHORS OR COPYRIGHT HOLDERS BE LIABLE FOR ANY CLAIM, DAMAGES OR OTHER
// LIABILITY, WHETHER IN AN ACTION OF CONTRACT, TORT OR OTHERWISE, ARISING FROM,
// OUT OF OR IN CONNECTION WITH THE SOFTWARE OR THE USE OR OTHER DEALINGS IN THE
// SOFTWARE.

// public GPRT API
#include <gprt.h>

// our shared data structures between host and device
#include "sharedCode.h"

#define LOG(message)                                                           \
  std::cout << GPRT_TERMINAL_BLUE;                                             \
  std::cout << "#gprt.sample(main): " << message << std::endl;                 \
  std::cout << GPRT_TERMINAL_DEFAULT;
#define LOG_OK(message)                                                        \
  std::cout << GPRT_TERMINAL_LIGHT_BLUE;                                       \
  std::cout << "#gprt.sample(main): " << message << std::endl;                 \
  std::cout << GPRT_TERMINAL_DEFAULT;

extern GPRTProgram s00_deviceCode;

// initial image resolution
const int2 fbSize = {1400, 460};

// final image output
const char *outFileName = "s00-rayGenOnly.png";

#include <iostream>
int main(int ac, char **av) {
  // The output window will show comments for many of the methods called.
  // Walking through the code line by line with a debugger is educational.
  LOG("gprt example '" << av[0] << "' starting up");

  // ##################################################################
  // set up all the GPU kernels we want to run
  // ##################################################################

  LOG("building module, programs, and pipeline");

  // Since we'll be using a window, we request support for an image swapchain
  // If a window can't be made, we can still use GPRT, but a window wont appear.
  gprtRequestWindow(fbSize.x, fbSize.y, "Int00 Raygen Only");

  // Initialize Vulkan, and create a "gprt device," a context to hold the
  // ray generation shader and output buffer. The "1" is the number of devices
  // requested.
  GPRTContext gprt = gprtContextCreate(nullptr, 1);

  // SPIR-V is the intermediate code that the GPU deviceCode.hlsl shader program
  // is converted into. You can see the machine-centric SPIR-V code in
  // build\samples\cmd00-rayGenOnly\deviceCode.spv
  // We store this SPIR-V intermediate code representation in a GPRT module.
  GPRTModule module = gprtModuleCreate(gprt, s00_deviceCode);

  // All ray tracing programs start off with a "Ray Generation" kernel.
<<<<<<< HEAD
  // All "parameters" we'll pass to that ray generation kernel are defined here.
  GPRTVarDecl rayGenVars[] = {
      {"color0", GPRT_FLOAT3, GPRT_OFFSETOF(RayGenData, color0)},
      {"color1", GPRT_FLOAT3, GPRT_OFFSETOF(RayGenData, color1)},
      {"frameBuffer", GPRT_BUFFER, GPRT_OFFSETOF(RayGenData, frameBuffer)},
      {/* sentinel: */ nullptr}};
  // Allocate room for one RayGen shader, create it, and
  // hold on to it with the "gprt" context
  GPRTRayGen rayGen = gprtRayGenCreate(gprt, module, "simpleRayGen",
                                       sizeof(RayGenData), rayGenVars);
=======
  // Allocate room for one RayGen shader, create it, and hold on to it with
  // the "gprt" context
  GPRTRayGenOf<RayGenData> rayGen =
      gprtRayGenCreate<RayGenData>(gprt, module, "simpleRayGen");
>>>>>>> fa023143

  // (re-)builds all vulkan programs, with current pipeline settings
  gprtBuildPipeline(gprt);

  // ------------------------------------------------------------------
  // allocating buffers
  // ------------------------------------------------------------------

  // Our framebuffer here will be used to hold pixel color values
  // that we'll present to the window / save to an image
  LOG("allocating frame buffer");
  GPRTBufferOf<uint32_t> frameBuffer =
      gprtDeviceBufferCreate<uint32_t>(gprt, fbSize.x * fbSize.y);

  // ------------------------------------------------------------------
  // build the shader binding table, used by rays to map geometry,
  // instances and ray types to GPU kernels
  // ------------------------------------------------------------------
<<<<<<< HEAD
  gprtRayGenSet3f(rayGen, "color0", 0.1f, 0.1f, 0.1f);
  gprtRayGenSet3f(rayGen, "color1", 0.0f, 0.0f, 0.0f);
  gprtRayGenSetBuffer(rayGen, "frameBuffer", frameBuffer);

=======
  RayGenData *data = gprtRayGenGetPointer(rayGen);
  data->color0 = float3(0.1f, 0.1f, 0.1f);
  data->color1 = float3(0.0f, 0.0f, 0.0f); 
  data->fbPtr = gprtBufferGetHandle(frameBuffer);
  data->fbSize = fbSize;
  
>>>>>>> fa023143
  // Build a shader binding table entry for the ray generation record.
  gprtBuildShaderBindingTable(gprt, GPRT_SBT_RAYGEN);

  // ##################################################################
  // now that everything is ready: launch it ....
  // ##################################################################
  LOG("executing the launch ...");
  do {
    // Calls the GPU raygen kernel function
    gprtRayGenLaunch2D(gprt, rayGen, fbSize.x, fbSize.y);

    // If a window exists, presents the framebuffer here to that window
    gprtBufferPresent(gprt, frameBuffer);
  }
  // returns true if "X" pressed or if in "headless" mode
  while (!gprtWindowShouldClose(gprt));

  // Save final frame to an image
  LOG("done with launch, writing frame buffer to " << outFileName);
  gprtBufferSaveImage(frameBuffer, fbSize.x, fbSize.y, outFileName);
  LOG_OK("written rendered frame buffer to file " << outFileName);

  // ##################################################################
  // and finally, clean up
  // ##################################################################

  LOG("cleaning up ...");
  gprtBufferDestroy(frameBuffer);
  gprtRayGenDestroy(rayGen);
  gprtModuleDestroy(module);
  gprtContextDestroy(gprt);

  LOG_OK("seems all went OK; app is done, this should be the last output ...");
}<|MERGE_RESOLUTION|>--- conflicted
+++ resolved
@@ -71,23 +71,11 @@
   GPRTModule module = gprtModuleCreate(gprt, s00_deviceCode);
 
   // All ray tracing programs start off with a "Ray Generation" kernel.
-<<<<<<< HEAD
-  // All "parameters" we'll pass to that ray generation kernel are defined here.
-  GPRTVarDecl rayGenVars[] = {
-      {"color0", GPRT_FLOAT3, GPRT_OFFSETOF(RayGenData, color0)},
-      {"color1", GPRT_FLOAT3, GPRT_OFFSETOF(RayGenData, color1)},
-      {"frameBuffer", GPRT_BUFFER, GPRT_OFFSETOF(RayGenData, frameBuffer)},
-      {/* sentinel: */ nullptr}};
-  // Allocate room for one RayGen shader, create it, and
-  // hold on to it with the "gprt" context
-  GPRTRayGen rayGen = gprtRayGenCreate(gprt, module, "simpleRayGen",
-                                       sizeof(RayGenData), rayGenVars);
-=======
+
   // Allocate room for one RayGen shader, create it, and hold on to it with
   // the "gprt" context
   GPRTRayGenOf<RayGenData> rayGen =
       gprtRayGenCreate<RayGenData>(gprt, module, "simpleRayGen");
->>>>>>> fa023143
 
   // (re-)builds all vulkan programs, with current pipeline settings
   gprtBuildPipeline(gprt);
@@ -106,19 +94,11 @@
   // build the shader binding table, used by rays to map geometry,
   // instances and ray types to GPU kernels
   // ------------------------------------------------------------------
-<<<<<<< HEAD
-  gprtRayGenSet3f(rayGen, "color0", 0.1f, 0.1f, 0.1f);
-  gprtRayGenSet3f(rayGen, "color1", 0.0f, 0.0f, 0.0f);
-  gprtRayGenSetBuffer(rayGen, "frameBuffer", frameBuffer);
-
-=======
   RayGenData *data = gprtRayGenGetPointer(rayGen);
   data->color0 = float3(0.1f, 0.1f, 0.1f);
   data->color1 = float3(0.0f, 0.0f, 0.0f); 
-  data->fbPtr = gprtBufferGetHandle(frameBuffer);
-  data->fbSize = fbSize;
+  data->frameBuffer = gprtBufferGetHandle(frameBuffer);
   
->>>>>>> fa023143
   // Build a shader binding table entry for the ray generation record.
   gprtBuildShaderBindingTable(gprt, GPRT_SBT_RAYGEN);
 
