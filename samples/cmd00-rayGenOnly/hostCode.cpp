// MIT License

// Copyright (c) 2022 Nathan V. Morrical

// Permission is hereby granted, free of charge, to any person obtaining a copy
// of this software and associated documentation files (the "Software"), to deal
// in the Software without restriction, including without limitation the rights
// to use, copy, modify, merge, publish, distribute, sublicense, and/or sell
// copies of the Software, and to permit persons to whom the Software is
// furnished to do so, subject to the following conditions:

// The above copyright notice and this permission notice shall be included in all
// copies or substantial portions of the Software.

// THE SOFTWARE IS PROVIDED "AS IS", WITHOUT WARRANTY OF ANY KIND, EXPRESS OR
// IMPLIED, INCLUDING BUT NOT LIMITED TO THE WARRANTIES OF MERCHANTABILITY,
// FITNESS FOR A PARTICULAR PURPOSE AND NONINFRINGEMENT. IN NO EVENT SHALL THE
// AUTHORS OR COPYRIGHT HOLDERS BE LIABLE FOR ANY CLAIM, DAMAGES OR OTHER
// LIABILITY, WHETHER IN AN ACTION OF CONTRACT, TORT OR OTHERWISE, ARISING FROM,
// OUT OF OR IN CONNECTION WITH THE SOFTWARE OR THE USE OR OTHER DEALINGS IN THE
// SOFTWARE.

// public GPRT API
#include <gprt.h>

// our device-side data structures
#include "deviceCode.h"
// external helper stuff for image output
#define STB_IMAGE_WRITE_IMPLEMENTATION
#include "stb/stb_image_write.h"

#define LOG(message)                                            \
  std::cout << GPRT_TERMINAL_BLUE;                               \
  std::cout << "#gprt.sample(main): " << message << std::endl;   \
  std::cout << GPRT_TERMINAL_DEFAULT;
#define LOG_OK(message)                                         \
  std::cout << GPRT_TERMINAL_LIGHT_BLUE;                         \
  std::cout << "#gprt.sample(main): " << message << std::endl;   \
  std::cout << GPRT_TERMINAL_DEFAULT;

extern std::map<std::string, std::vector<uint8_t>> cmd00_deviceCode; // wrap this map into some internal type

// When run, this program produces this PNG as output.
// In this case the correct result is a red and light gray checkerboard,
// as nothing is actually rendered
const char *outFileName = "s00-rayGenOnly.png";
// image resolution
const int2 fbSize = {800,600};

#include <iostream>
int main(int ac, char **av)
{
  // The output window will show comments for many of the methods called.
  // Walking through the code line by line with a debugger is educational.
  LOG("gprt example '" << av[0] << "' starting up");

  // ##################################################################
  // set up all the *CODE* we want to run
  // ##################################################################

  LOG("building module, programs, and pipeline");

  // Initialize Vulkan, and create a "gprt device," a context to hold the
  // ray generation shader and output buffer. The "1" is the number of devices requested.
  GPRTContext gprt = gprtContextCreate(nullptr, 1);

  // SPIR-V is the intermediate code that the GPU deviceCode.hlsl shader program is converted into.
  // You can see the machine-centric SPIR-V code in
  // build\samples\cmd00-rayGenOnly\deviceCode.spv
  // We store this SPIR-V intermediate code representation in a GPRT module.
  GPRTModule module = gprtModuleCreate(gprt,cmd00_deviceCode);

  GPRTVarDecl rayGenVars[]
    = {
      { "fbPtr", GPRT_BUFFER, GPRT_OFFSETOF(RayGenData, fbPtr) },
      { "fbSize", GPRT_INT2,  GPRT_OFFSETOF(RayGenData, fbSize) },
      { "color0", GPRT_FLOAT3, GPRT_OFFSETOF(RayGenData, color0) },
      { "color1", GPRT_FLOAT3, GPRT_OFFSETOF(RayGenData, color1) },
      { /* sentinel: */ nullptr }
  };
  // Allocate room for one RayGen shader, create it, and
  // hold on to it with the "gprt" context
  GPRTRayGen rayGen
      = gprtRayGenCreate(gprt, module, "simpleRayGen",
                      sizeof(RayGenData),rayGenVars,-1); // -1 maybe should be the default here...

  // (re-)builds all vulkan programs, with current pipeline settings
  gprtBuildPrograms(gprt);

<<<<<<< HEAD
  // Create the pipeline.
  // gprtBuildPipeline(gprt);

=======
>>>>>>> a48a9662
  // ------------------------------------------------------------------
  // alloc buffers
  // ------------------------------------------------------------------
  LOG("allocating frame buffer");
  // Create a frame buffer as page-locked, aka "pinned" memory.
  // GPU writes to CPU memory directly (slow) but no transfers needed
  GPRTBuffer frameBuffer = gprtHostPinnedBufferCreate(gprt,
                                          /*type:*/GPRT_INT,
                                          /*size:*/fbSize.x*fbSize.y);

  // ------------------------------------------------------------------
  // build Shader Binding Table (SBT) required to trace the groups
  // ------------------------------------------------------------------
  gprtRayGenSet3f(rayGen,"color1",.8f,.8f,.8f);
  gprtRayGenSet3f(rayGen,"color0",.8f,0.f,0.f);
  gprtRayGenSetBuffer(rayGen,"fbPtr",frameBuffer);
  gprtRayGenSet2i(rayGen,"fbSize",fbSize.x,fbSize.y);
  // Build a shader binding table entry for the ray generation record.
  gprtBuildSBT(gprt);

  // ##################################################################
  // now that everything is ready: launch it ....
  // ##################################################################
  LOG("executing the launch ...");
  gprtRayGenLaunch2D(gprt,rayGen,fbSize.x,fbSize.y);

  LOG("done with launch, writing frame buffer to " << outFileName);
  const uint32_t *fb = (const uint32_t*)gprtBufferGetPointer(frameBuffer,0);
  stbi_write_png(outFileName,fbSize.x,fbSize.y,4,
                 fb,(uint32_t)(fbSize.x)*sizeof(uint32_t));
  LOG_OK("written rendered frame buffer to file "<<outFileName);

  // ##################################################################
  // and finally, clean up
  // ##################################################################

  LOG("cleaning up ...");
  gprtBufferDestroy(frameBuffer);
  gprtRayGenDestroy(rayGen);
  gprtModuleDestroy(module);
  gprtContextDestroy(gprt);

  LOG_OK("seems all went OK; app is done, this should be the last output ...");
}<|MERGE_RESOLUTION|>--- conflicted
+++ resolved
@@ -87,12 +87,6 @@
   // (re-)builds all vulkan programs, with current pipeline settings
   gprtBuildPrograms(gprt);
 
-<<<<<<< HEAD
-  // Create the pipeline.
-  // gprtBuildPipeline(gprt);
-
-=======
->>>>>>> a48a9662
   // ------------------------------------------------------------------
   // alloc buffers
   // ------------------------------------------------------------------
