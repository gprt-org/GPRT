--- conflicted
+++ resolved
@@ -154,7 +154,6 @@
 
   bool debugPrintf = true;
 
-<<<<<<< HEAD
   // An abstraction over DLSS RR, FSR4, etc
   struct AIDenoiserProperties {
     bool requested = false;
@@ -163,12 +162,6 @@
     uint32_t outputHeight;
   } aiDenoiser;
 
-=======
-  /*! returns whether logging is enabled */
-  inline bool logging() {
-    return debugPrintf;
-  }
->>>>>>> 6665d248
 } requestedFeatures;
 
 #if defined(_MSC_VER)
@@ -236,36 +229,19 @@
 #endif
 
 #define LOG_VERBOSE(message)                                                                                           \
-<<<<<<< HEAD
   std::cout << GPRT_TERMINAL_CYAN << "#gprt verbose:  " << message << GPRT_TERMINAL_DEFAULT << std::endl
 
 #define LOG_INFO(message)                                                                                              \
-=======
-  if (requestedFeatures.logging())                                                                                    \
-  std::cout << GPRT_TERMINAL_CYAN << "#gprt verbose:  " << message << GPRT_TERMINAL_DEFAULT << std::endl
-
-#define LOG_INFO(message)                                                                                              \
-  if (requestedFeatures.logging())                                                                                    \
->>>>>>> 6665d248
   std::cout << GPRT_TERMINAL_LIGHT_BLUE << "#gprt info:  " << message << GPRT_TERMINAL_DEFAULT << std::endl
 
 #define LOG_PRINTF(message) std::cout << GPRT_TERMINAL_GREEN << message << GPRT_TERMINAL_DEFAULT;
 
 #define LOG_WARNING(message)                                                                                           \
-<<<<<<< HEAD
-=======
-  if (requestedFeatures.logging())                                                                                    \
->>>>>>> 6665d248
   std::cout << GPRT_TERMINAL_YELLOW << "#gprt warn:  " << message << GPRT_TERMINAL_DEFAULT << std::endl
 
 #define LOG_ERROR(message)                                                                                             \
   {                                                                                                                    \
-<<<<<<< HEAD
     std::cout << GPRT_TERMINAL_RED << "#gprt error: " << message << GPRT_TERMINAL_DEFAULT << std::endl;              \
-=======
-    if (requestedFeatures.logging())                                                                                  \
-      std::cout << GPRT_TERMINAL_RED << "#gprt error: " << message << GPRT_TERMINAL_DEFAULT << std::endl;              \
->>>>>>> 6665d248
     GPRT_RAISE(message)                                                                                                \
   }
 
