--- conflicted
+++ resolved
@@ -50,10 +50,7 @@
     -fvk-use-entrypoint-name
     -matrix-layout-row-major
     -ignore-capabilities
-<<<<<<< HEAD
     # -zero-initialize # zero-initialize all variables # seems to no longer be an option
-=======
->>>>>>> 6665d248
     -Wno-39001 # for VK_EXT_mutable_descriptor_type, allows overlapping bindings
     -fp-mode fast
     -g3
