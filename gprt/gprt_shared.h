#pragma once

#define COLLECT_STATS

// The higher this number is, the more primitives we can store in our tree.
#define MAX_LEVELS 10

// The higher this number is, the more clusters we're going to touch
// relative to the number of primitives. 
#define BRANCHING_FACTOR 4

// With a branching factor of 4 and 12 levels (10 excluding the leaves),
// we can support up to 8 million primitives per nearest neighbor tree.

// Edit: nevermind... I had a bug with my previous minMaxDist function which was giving me some 
// incorrect intuition. I'm finding now that this is very helpful for the utah teapot.
// Edit edit: Downward pruning seems to fall apart when nodes are quantized. The reason 
// for why is because the nearest face might differ between the quantized and unquantized boxes.
// Nearest face only matches when quantized box is just a scaling up or down of the original. 
// It's very rare that this happens, but also, the performance improvements from this aren't very good.
//
// Edit edit edit: When using OBBs, it seems like the maximal distance to the box gives good performance 
// improvements.
// More updates, the "minMaxDistance" metric doesn't work for internal OBB nodes, since internal faces aren't guaranteed
// to contain primitives. Only OBB leaves can guarantee this. So, for internal nodes, we instead use the "maxDistance"
// for downward culling.
// More more updates... So long as internal OBBs are built to tightly fit the underlying primitives, then minMaxDist is
// "free game". However, it introduces some compute complexity which doesn't seem worth the effort
// #define ENABLE_DOWNAWARD_CULLING 

// Enables an LBVH reference, similar to Jakob and Guthe's knn.
// Note, we use this LBVH as a top level tree for our method, so 
// this is just about if we're using RT cores or not
#define ENABLE_LBVH_REFERENCE

// Uses a quantized representation for the active cluster queue
// I've bounced back and forth on if this helps or not. 
//   For untruncated queries, the ultimate bottleneck is when tree traversal fails and many prims 
//   are all approximately the same distance. There, its better to have an accurate queue for culling. 
//   However, I suspect the issue with culling has more to do with using AABBs over something tigher fitting
// #define ENABLE_QUEUE_QUANTIZATION


// Enables oriented bounding boxes in an attempt to improve culling performance. 
// Prior experiments seem to suggest that the minimum distance to an axis aligned bounding 
// box tends to be a poor fit for the minimum distance to the contained primitive. This
// issue seems to become more and more extreme as primitives are clustered together.
// This mode uses a singular value decomposition to compute the orientation of a bounding box 
// that best fits the underlying primitive distribution
// #define ENABLE_OBBS

// #define ENABLE_AABBS

// #define ENABLE_6DOPS

// Honestly I don't see much improvement by avoiding square roots. I don't think this is what the bottleneck is
// at least on my problems... Just going to take square roots for simplicity...
// #define USE_SQUARED_DISTS

#define SCAN_PARTITON_SIZE 8192
#define SCAN_PARTITION (1 << 0)
#define SCAN_SELECT (1 << 1)
#define SCAN_SELECT_POSITIVE (1 << 2)

// NOTE, struct must be synchronized with declaration in gprt_host.h
namespace gprt {

    typedef uint32_t Texture;
    typedef uint32_t Sampler;

    // Shared between Slang and C++
    struct Buffer {
        uint64_t address;
        uint64_t index;
    };

    struct Accel {
        uint64_t address;
        uint64_t index;
    };
<<<<<<< HEAD
    #endif

    struct ScanRecord {
        int tmp;
    };

    struct ScanConstants {        
        uint32_t size;
        uint32_t flags;
        gprt::Buffer input;
        gprt::Buffer output;
        gprt::Buffer state;
    };

    struct NNAccel {
        // input
        uint32_t numPrims;
        uint32_t numLevels;
        uint32_t numClusters[MAX_LEVELS];
        float maxSearchRange;

        gprt::Buffer points; 

        // Why are we separating these again?... 
        // They could just be "primitives"...
        gprt::Buffer edges; 
        gprt::Buffer triangles;

        // A sorted list of triangle indices, meant to be traversed
        // linearly from the leaves
        gprt::Buffer triangleLists;

        // Hilbert codes of quantized primitive centroids
        // One uint64_t per primitive
        gprt::Buffer codes;
        gprt::Buffer ids;

        // Buffer containing the global AABB. Pair of two floats
        gprt::Buffer aabb;        

        // Buffers of bounding primitives. 
        // If axis aligned bounding boxes, each is a pair of float3.
        // If bounding balls, each is a single float4 (xyzr).
        // If oriented bounding boxes, each is a triplet of float3s.
        //   - note, also reused for temporarily storing covariance matrices
        gprt::Buffer aabbs[MAX_LEVELS];
        gprt::Buffer oobbs[MAX_LEVELS];
        gprt::Buffer centers[MAX_LEVELS];
 
        // 3 floats for treelet aabb min, 
        // 3 bytes for scale exponent, one unused 
        // byte   15   14    13    12    11 10 9 8   7  6  5  4  3  2  1  0
        //       [??]  [sz]  [sy]  [sx]  [  zmin  ]  [  ymin  ]  [  xmin  ]
        // gprt::Buffer treelets;

        // If an "axis aligned bounding box", 64-bit integers, 6 bytes for bounding box, 2 unused.
        // byte   8    7   6     5     4     3     2     1           
        //       [?]  [?]  [zh]  [yh]  [xh]  [zl]  [yl]  [xl]        

        // If a "bounding ball", 32-bit integers, 3 bytes for center, 1 for radius.
        // byte   4    3    2    1           
        //       [r]  [z]  [y]  [x]        

        // If an "oriented bounding box", we use a 128-bit integer. 
        // 6 bytes for bounding box, 2 unused. 
        // Then 20 bits for Euler rotations in X, Y, then Z. 4 bits unused.
        //        15 14 13 12 11 10 9 8   7   6   5     4     3    2    1    0
        //       [ zr ]  [ yr ]  [ xr ]   [?] [?] [zh]  [yh]  [xh]  [zl]  [yl]  [xl]
        // gprt::Buffer children; 

        // An RT core tree
        gprt::Accel accel;

        // An LBVH tree
        // gprt::Buffer lbvhMortonCodes;

        // Primitive IDs that correspond to sorted morton codes. 
        // One uint32_t per primitive
        // gprt::Buffer lbvhIds;

        // numPrims-1 + numPrims long. 
        // The "numPrims-1" section contains inner nodes
        // The "numPrims" section contains leaves
        // Each node is an int4. 
        // "X" is left, "Y" is right, "Z" is parent, and "W" is leaf or -1 if internal node.
        // gprt::Buffer lbvhNodes;

        // numPrims-1 + numPrims long. Each aabb is a pair of float3.
        // gprt::Buffer lbvhAabbs;

    };

    struct NNConstants {
        // An internal iteration parameter for construction
        uint32_t iteration;
        uint32_t stride;
        uint32_t numLevels;
        uint32_t level;
        uint32_t numPrims;
        gprt::Buffer triangles;

        gprt::Buffer buffer1;
        gprt::Buffer buffer2;
        gprt::Buffer buffer3;
        gprt::Buffer buffer4;
        gprt::Buffer buffer5;
    };
=======
>>>>>>> 0023ad57
};<|MERGE_RESOLUTION|>--- conflicted
+++ resolved
@@ -78,8 +78,6 @@
         uint64_t address;
         uint64_t index;
     };
-<<<<<<< HEAD
-    #endif
 
     struct ScanRecord {
         int tmp;
@@ -186,6 +184,4 @@
         gprt::Buffer buffer4;
         gprt::Buffer buffer5;
     };
-=======
->>>>>>> 0023ad57
 };